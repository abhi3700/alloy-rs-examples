[workspace]
members = ["examples/*"]
resolver = "2"

[workspace.package]
version = "0.1.0"
edition = "2021"
rust-version = "1.76"
authors = ["Alloy Contributors"]
license = "MIT OR Apache-2.0"
homepage = "https://github.com/alloy-rs/examples"
repository = "https://github.com/alloy-rs/examples"
publish = false
exclude = ["examples/"]

[workspace.dependencies]
<<<<<<< HEAD
alloy-consensus = { git = "https://github.com/alloy-rs/alloy", rev = "e7dfb4f", default-features = false }
alloy-contract = { git = "https://github.com/alloy-rs/alloy", rev = "e7dfb4f", default-features = false }
alloy-eips = { git = "https://github.com/alloy-rs/alloy", rev = "e7dfb4f", default-features = false }
alloy-genesis = { git = "https://github.com/alloy-rs/alloy", rev = "e7dfb4f", default-features = false }
alloy-json-rpc = { git = "https://github.com/alloy-rs/alloy", rev = "e7dfb4f", default-features = false }
alloy-network = { git = "https://github.com/alloy-rs/alloy", rev = "e7dfb4f", default-features = false }
alloy-node-bindings = { git = "https://github.com/alloy-rs/alloy", rev = "e7dfb4f", default-features = false }
alloy-provider = { git = "https://github.com/alloy-rs/alloy", rev = "e7dfb4f", default-features = false }
alloy-pubsub = { git = "https://github.com/alloy-rs/alloy", rev = "e7dfb4f", default-features = false }
alloy-rpc-client = { git = "https://github.com/alloy-rs/alloy", rev = "e7dfb4f", default-features = false }
alloy-rpc-engine-types = { git = "https://github.com/alloy-rs/alloy", rev = "e7dfb4f", default-features = false }
alloy-rpc-trace-types = { git = "https://github.com/alloy-rs/alloy", rev = "e7dfb4f", default-features = false }
alloy-rpc-types = { git = "https://github.com/alloy-rs/alloy", rev = "e7dfb4f", default-features = false }
alloy-serde = { git = "https://github.com/alloy-rs/alloy", rev = "e7dfb4f", default-features = false }
alloy-signer = { git = "https://github.com/alloy-rs/alloy", rev = "e7dfb4f", default-features = false }
alloy-signer-aws = { git = "https://github.com/alloy-rs/alloy", rev = "e7dfb4f", default-features = false }
alloy-signer-gcp = { git = "https://github.com/alloy-rs/alloy", rev = "e7dfb4f", default-features = false }
alloy-signer-ledger = { git = "https://github.com/alloy-rs/alloy", rev = "e7dfb4f", default-features = false }
alloy-signer-trezor = { git = "https://github.com/alloy-rs/alloy", rev = "e7dfb4f", default-features = false }
alloy-signer-wallet = { git = "https://github.com/alloy-rs/alloy", rev = "e7dfb4f", default-features = false }
alloy-transport = { git = "https://github.com/alloy-rs/alloy", rev = "e7dfb4f", default-features = false }
alloy-transport-http = { git = "https://github.com/alloy-rs/alloy", rev = "e7dfb4f", default-features = false }
alloy-transport-ipc = { git = "https://github.com/alloy-rs/alloy", rev = "e7dfb4f", default-features = false, features = [
    "mock",
] }
alloy-transport-ws = { git = "https://github.com/alloy-rs/alloy", rev = "e7dfb4f", default-features = false }

alloy-core = { version = "0.6.4", default-features = false, features = ["std"] }
alloy-dyn-abi = { version = "0.6.4", default-features = false, features = [
    "std",
] }
alloy-json-abi = { version = "0.6.4", default-features = false, features = [
    "std",
] }
alloy-primitives = { version = "0.6.4", default-features = false, features = [
    "std",
=======
alloy = { git = "https://github.com/alloy-rs/alloy", rev = "fd8f065", features = [
    # "dyn-abi",
    # "json-abi",
    # "json",
    "sol-types",
    # "rlp",
    # "serde",
    "contract",
    # "consensus",
    # "eips",
    "network",
    # "genesis",
    "node-bindings",
    "providers",
    "rpc",
    # "json-rpc",
    "rpc-client",
    # "rpc-types",
    "rpc-types-eth",
    # "rpc-types-engine",
    # "rpc-types-trace",
    "signers",
    # "signer-aws",
    # "signer-gcp",
    "signer-ledger",
    "signer-trezor",
    "signer-wallet",
    "signer-mnemonic",
    "signer-yubihsm",
    # "transports",
    "transport-http",
    # "transport-ipc",
    # "transport-ws",
    # "pubsub",
>>>>>>> 364eafe8
] }
# TODO: sol! macro somehow requires this to be present
alloy-sol-types = { version = "0.6.4", default-features = false, features = [
    "std",
] }

# async
tokio = "1"

# misc
eyre = "0.6.12"
reqwest = { version = "0.11", default-features = false }

## serde
serde = { version = "1.0", features = ["derive"] }

[patch.crates-io]
alloy-core = { git = "https://github.com/alloy-rs/core", rev = "907d61a45a9135e979310990744080eef5f03fe5" }
alloy-dyn-abi = { git = "https://github.com/alloy-rs/core", rev = "907d61a45a9135e979310990744080eef5f03fe5" }
alloy-json-abi = { git = "https://github.com/alloy-rs/core", rev = "907d61a45a9135e979310990744080eef5f03fe5" }
alloy-primitives = { git = "https://github.com/alloy-rs/core", rev = "907d61a45a9135e979310990744080eef5f03fe5" }
alloy-sol-macro = { git = "https://github.com/alloy-rs/core", rev = "907d61a45a9135e979310990744080eef5f03fe5" }
alloy-sol-types = { git = "https://github.com/alloy-rs/core", rev = "907d61a45a9135e979310990744080eef5f03fe5" }
syn-solidity = { git = "https://github.com/alloy-rs/core", rev = "907d61a45a9135e979310990744080eef5f03fe5" }<|MERGE_RESOLUTION|>--- conflicted
+++ resolved
@@ -14,44 +14,6 @@
 exclude = ["examples/"]
 
 [workspace.dependencies]
-<<<<<<< HEAD
-alloy-consensus = { git = "https://github.com/alloy-rs/alloy", rev = "e7dfb4f", default-features = false }
-alloy-contract = { git = "https://github.com/alloy-rs/alloy", rev = "e7dfb4f", default-features = false }
-alloy-eips = { git = "https://github.com/alloy-rs/alloy", rev = "e7dfb4f", default-features = false }
-alloy-genesis = { git = "https://github.com/alloy-rs/alloy", rev = "e7dfb4f", default-features = false }
-alloy-json-rpc = { git = "https://github.com/alloy-rs/alloy", rev = "e7dfb4f", default-features = false }
-alloy-network = { git = "https://github.com/alloy-rs/alloy", rev = "e7dfb4f", default-features = false }
-alloy-node-bindings = { git = "https://github.com/alloy-rs/alloy", rev = "e7dfb4f", default-features = false }
-alloy-provider = { git = "https://github.com/alloy-rs/alloy", rev = "e7dfb4f", default-features = false }
-alloy-pubsub = { git = "https://github.com/alloy-rs/alloy", rev = "e7dfb4f", default-features = false }
-alloy-rpc-client = { git = "https://github.com/alloy-rs/alloy", rev = "e7dfb4f", default-features = false }
-alloy-rpc-engine-types = { git = "https://github.com/alloy-rs/alloy", rev = "e7dfb4f", default-features = false }
-alloy-rpc-trace-types = { git = "https://github.com/alloy-rs/alloy", rev = "e7dfb4f", default-features = false }
-alloy-rpc-types = { git = "https://github.com/alloy-rs/alloy", rev = "e7dfb4f", default-features = false }
-alloy-serde = { git = "https://github.com/alloy-rs/alloy", rev = "e7dfb4f", default-features = false }
-alloy-signer = { git = "https://github.com/alloy-rs/alloy", rev = "e7dfb4f", default-features = false }
-alloy-signer-aws = { git = "https://github.com/alloy-rs/alloy", rev = "e7dfb4f", default-features = false }
-alloy-signer-gcp = { git = "https://github.com/alloy-rs/alloy", rev = "e7dfb4f", default-features = false }
-alloy-signer-ledger = { git = "https://github.com/alloy-rs/alloy", rev = "e7dfb4f", default-features = false }
-alloy-signer-trezor = { git = "https://github.com/alloy-rs/alloy", rev = "e7dfb4f", default-features = false }
-alloy-signer-wallet = { git = "https://github.com/alloy-rs/alloy", rev = "e7dfb4f", default-features = false }
-alloy-transport = { git = "https://github.com/alloy-rs/alloy", rev = "e7dfb4f", default-features = false }
-alloy-transport-http = { git = "https://github.com/alloy-rs/alloy", rev = "e7dfb4f", default-features = false }
-alloy-transport-ipc = { git = "https://github.com/alloy-rs/alloy", rev = "e7dfb4f", default-features = false, features = [
-    "mock",
-] }
-alloy-transport-ws = { git = "https://github.com/alloy-rs/alloy", rev = "e7dfb4f", default-features = false }
-
-alloy-core = { version = "0.6.4", default-features = false, features = ["std"] }
-alloy-dyn-abi = { version = "0.6.4", default-features = false, features = [
-    "std",
-] }
-alloy-json-abi = { version = "0.6.4", default-features = false, features = [
-    "std",
-] }
-alloy-primitives = { version = "0.6.4", default-features = false, features = [
-    "std",
-=======
 alloy = { git = "https://github.com/alloy-rs/alloy", rev = "fd8f065", features = [
     # "dyn-abi",
     # "json-abi",
@@ -81,17 +43,17 @@
     "signer-wallet",
     "signer-mnemonic",
     "signer-yubihsm",
-    # "transports",
+    "transports",
     "transport-http",
-    # "transport-ipc",
-    # "transport-ws",
-    # "pubsub",
->>>>>>> 364eafe8
+    "transport-ipc",
+    "transport-ws",
+    "pubsub",
 ] }
 # TODO: sol! macro somehow requires this to be present
 alloy-sol-types = { version = "0.6.4", default-features = false, features = [
     "std",
 ] }
+
 
 # async
 tokio = "1"
