# Alloy Examples

Example code using [alloy](https://github.com/alloy-rs/alloy) and [alloy-core](https://github.com/alloy-rs/core).

These examples demonstrate the main features of [Alloy](https://github.com/alloy-rs/alloy) and how to use them. 
To run an example, use the command `cargo run --example <Example>`.

```sh
cargo run --example mnemonic_signer
```

---

## Table of Contents

- [x] Anvil
    - [x] [Deploy contract](./examples/anvil/examples/deploy_contract_anvil.rs)
    - [x] [Fork](./examples/anvil/examples/fork_anvil.rs)
    - [x] [Local](./examples/anvil/examples/local_anvil.rs)
- [x] Big numbers
    - [x] [Comparison and equivalence](./examples/big-numbers/examples/comparison_equivalence.rs)
    - [x] [Conversion](./examples/big-numbers/examples/conversion.rs)
    - [x] [Creating Instances](./examples/big-numbers/examples/create_instances.rs)
    - [x] [Math operations](./examples/big-numbers/examples/math_operations.rs)
    - [x] [Math utilities](./examples/big-numbers/examples/math_utilities.rs)
- [x] Contracts
    - [x] [Deploy from artifact](./examples/contracts/examples/deploy_from_artifact.rs)
    - [x] [Deploy from contract](./examples/contracts/examples/deploy_from_contract.rs)
    - [x] [Generate](./examples/contracts/examples/generate.rs)
<<<<<<< HEAD
- [ ] Events
  - [ ] Logs and filtering
  - [ ] Solidity topics
- [ ] Middleware
  - [ ] Builder
  - [ ] Create custom middleware
  - [ ] Gas escalator
  - [ ] Gas oracle
  - [ ] Nonce manager
  - [ ] Policy
  - [ ] Signer
  - [ ] Time lag
  - [ ] Transformer
- [x] Providers
  - [x] [Builder](./examples/providers/examples/builder.rs)
  - [x] [HTTP](./examples/providers/examples/http.rs)
  - [x] [IPC](./examples/providers/examples/ipc.rs)
  - [x] [WS](./examples/providers/examples/ws.rs)
- [ ] Queries
  - [ ] Blocks
  - [ ] Contracts
  - [ ] Events
  - [ ] Paginated logs
  - [ ] UniswapV2 pair
  - [ ] Transactions
=======
- [x] Layers
  - [x] [Nonce manager](./examples/layers/examples/nonce_layer.rs)
  - [x] [Signature manager](./examples/layers/examples/signer_layer.rs)
- [ ] Providers
  - [ ] Http
  - [ ] IPC
  - [ ] Mock 
  - [ ] Quorum
  - [ ] Retry
  - [ ] RW
  - [ ] WS
- [x] Queries
  - [x] [Contract storage](./examples/queries/examples/query_contract_storage.rs)
  - [x] [Contract deployed bytecode](./examples/queries/examples/query_deployed_bytecode.rs)
  - [x] [Logs](./examples/queries/examples/query_logs.rs)
>>>>>>> e329e7d5
- [ ] Subscriptions
  - [ ] Watch blocks
  - [ ] Subscribe events by type
  - [ ] Subscribe logs
- [x] Transactions
  - [x] [Decode input](./examples/transactions/examples/decode_input.rs)
  - [x] [Get gas price in USD](./examples/transactions/examples/gas_price_usd.rs)
  - [x] [Trace call](./examples/transactions/examples/trace_call.rs)
  - [x] [Trace transaction](./examples/transactions/examples/trace_transaction.rs)
  - [x] [Transfer ERC20 token](./examples/transactions/examples/transfer_erc20.rs)
  - [x] [Transfer ETH](./examples/transactions/examples/transfer_eth.rs)
- [ ] Wallets
  - [ ] AWS signer
  - [ ] GCP signer
  - [x] [Ledger signer](./examples/wallets/examples/ledger_signer.rs)
  - [x] [Private key signer](./examples/wallets/examples/private_key_signer.rs)
  - [x] [Mnemonic signer](./examples/wallets/examples/mnemonic_signer.rs)
  - [x] [Sign message](./examples/wallets/examples/sign_message.rs)
  - [x] [Sign permit hash](./examples/wallets/examples/sign_permit_hash.rs)
  - [x] [Trezor signer](./examples/wallets/examples/trezor_signer.rs)
  - [x] [Yubi signer](./examples/wallets/examples/yubi_signer.rs)
  - [ ] Keystore signer<|MERGE_RESOLUTION|>--- conflicted
+++ resolved
@@ -27,49 +27,18 @@
     - [x] [Deploy from artifact](./examples/contracts/examples/deploy_from_artifact.rs)
     - [x] [Deploy from contract](./examples/contracts/examples/deploy_from_contract.rs)
     - [x] [Generate](./examples/contracts/examples/generate.rs)
-<<<<<<< HEAD
-- [ ] Events
-  - [ ] Logs and filtering
-  - [ ] Solidity topics
-- [ ] Middleware
-  - [ ] Builder
-  - [ ] Create custom middleware
-  - [ ] Gas escalator
-  - [ ] Gas oracle
-  - [ ] Nonce manager
-  - [ ] Policy
-  - [ ] Signer
-  - [ ] Time lag
-  - [ ] Transformer
 - [x] Providers
   - [x] [Builder](./examples/providers/examples/builder.rs)
   - [x] [HTTP](./examples/providers/examples/http.rs)
   - [x] [IPC](./examples/providers/examples/ipc.rs)
   - [x] [WS](./examples/providers/examples/ws.rs)
-- [ ] Queries
-  - [ ] Blocks
-  - [ ] Contracts
-  - [ ] Events
-  - [ ] Paginated logs
-  - [ ] UniswapV2 pair
-  - [ ] Transactions
-=======
 - [x] Layers
   - [x] [Nonce manager](./examples/layers/examples/nonce_layer.rs)
   - [x] [Signature manager](./examples/layers/examples/signer_layer.rs)
-- [ ] Providers
-  - [ ] Http
-  - [ ] IPC
-  - [ ] Mock 
-  - [ ] Quorum
-  - [ ] Retry
-  - [ ] RW
-  - [ ] WS
 - [x] Queries
   - [x] [Contract storage](./examples/queries/examples/query_contract_storage.rs)
   - [x] [Contract deployed bytecode](./examples/queries/examples/query_deployed_bytecode.rs)
   - [x] [Logs](./examples/queries/examples/query_logs.rs)
->>>>>>> e329e7d5
 - [ ] Subscriptions
   - [ ] Watch blocks
   - [ ] Subscribe events by type
