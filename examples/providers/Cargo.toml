--- conflicted
+++ resolved
@@ -15,20 +15,12 @@
 [dev-dependencies]
 alloy.workspace = true
 # Temp dependency fix to enable relevant features - Ref: https://github.com/alloy-rs/examples/pull/3#discussion_r1537842062
-<<<<<<< HEAD
-alloy-rpc-client = { git = "https://github.com/alloy-rs/alloy", rev = "68952c0", features = [
-=======
 alloy-rpc-client = { git = "https://github.com/alloy-rs/alloy", rev = "66fa192", features = [
->>>>>>> 0b6148f7
     "pubsub",
     "ipc",
     "ws",
 ] }
-<<<<<<< HEAD
-alloy-provider = { git = "https://github.com/alloy-rs/alloy", rev = "68952c0", features = [
-=======
 alloy-provider = { git = "https://github.com/alloy-rs/alloy", rev = "66fa192", features = [
->>>>>>> 0b6148f7
     "pubsub",
     "ws",
     "ipc",
